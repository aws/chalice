import os
import copy
import json
import hashlib
import re

from typing import Any, Dict  # noqa

from chalice.deploy.swagger import CFNSwaggerGenerator
from chalice.deploy.swagger import SwaggerGenerator  # noqa
from chalice.deploy.packager import LambdaDeploymentPackager
from chalice.deploy.deployer import ApplicationPolicyHandler
from chalice.constants import DEFAULT_LAMBDA_TIMEOUT
from chalice.constants import DEFAULT_LAMBDA_MEMORY_SIZE
from chalice.utils import OSUtils
from chalice.config import Config  # noqa
from chalice.app import Chalice  # noqa
from chalice.policy import AppPolicyGenerator


def create_app_packager(config):
    # type: (Config) -> AppPackager
    osutils = OSUtils()
    # The config object does not handle a default value
    # for autogen'ing a policy so we need to handle this here.
    return AppPackager(
        # We're add place holder values that will be filled in once the
        # lambda function is deployed.
        SAMTemplateGenerator(
            CFNSwaggerGenerator('{region}', {}),
            PreconfiguredPolicyGenerator(
                config,
                ApplicationPolicyHandler(
                    osutils, AppPolicyGenerator(osutils)))),
        LambdaDeploymentPackager()
    )


class UnsupportedFeatureError(Exception):
    pass


class PreconfiguredPolicyGenerator(object):
    def __init__(self, config, policy_gen):
        # type: (Config, ApplicationPolicyHandler) -> None
        self._config = config
        self._policy_gen = policy_gen

    def generate_policy_from_app_source(self):
        # type: () -> Dict[str, Any]
        return self._policy_gen.generate_policy_from_app_source(
            self._config)


class SAMTemplateGenerator(object):
    _BASE_TEMPLATE = {
        'AWSTemplateFormatVersion': '2010-09-09',
        'Transform': 'AWS::Serverless-2016-10-31',
        'Outputs': {
            'RestAPIId': {
                'Value': {'Ref': 'RestAPI'},
            },
            'APIHandlerName': {
                'Value': {'Ref': 'APIHandler'},
            },
            'APIHandlerArn': {
                'Value': {'Fn::GetAtt': ['APIHandler', 'Arn']}
            },
            'EndpointURL': {
                'Value': {
                    'Fn::Sub': (
                        'https://${RestAPI}.execute-api.${AWS::Region}'
                        # The api_gateway_stage is filled in when
                        # the template is built.
                        '.amazonaws.com/%s/'
                    )
                }
            }
        }
    }  # type: Dict[str, Any]

    def __init__(self, swagger_generator, policy_generator):
        # type: (SwaggerGenerator, PreconfiguredPolicyGenerator) -> None
        self._swagger_generator = swagger_generator
        self._policy_generator = policy_generator

    def generate_sam_template(self, config, code_uri='<placeholder>'):
        # type: (Config, str) -> Dict[str, Any]
        self._check_for_unsupported_features(config)
        template = copy.deepcopy(self._BASE_TEMPLATE)
        resources = {
            'APIHandler': self._generate_serverless_function(config, code_uri),
            'RestAPI': self._generate_rest_api(
                config.chalice_app, config.api_gateway_stage),
        }
        template['Resources'] = resources
        self._update_endpoint_url_output(template, config)
        return template

    def _check_for_unsupported_features(self, config):
        # type: (Config) -> None
        if config.chalice_app.builtin_auth_handlers:
            # It doesn't look like SAM templates support everything
            # we need to fully support built in authorizers.
            # See: awslabs/serverless-application-model#49
            # and: https://forums.aws.amazon.com/thread.jspa?messageID=787920
            #
            # We might need to switch to low level cfn to fix this.
            raise UnsupportedFeatureError(
                "SAM templates do not currently support these "
                "built-in auth handlers: %s" % ', '.join(
                    [c.name for c in
                     config.chalice_app.builtin_auth_handlers]))

    def _update_endpoint_url_output(self, template, config):
        # type: (Dict[str, Any], Config) -> None
        url = template['Outputs']['EndpointURL']['Value']['Fn::Sub']
        template['Outputs']['EndpointURL']['Value']['Fn::Sub'] = (
            url % config.api_gateway_stage)

    def _generate_serverless_function(self, config, code_uri):
        # type: (Config, str) -> Dict[str, Any]
        properties = {
            'Runtime': config.lambda_python_version,
            'Handler': 'app.app',
            'CodeUri': code_uri,
            'Events': self._generate_function_events(config.chalice_app),
            'Tags': config.tags,
            'Timeout': DEFAULT_LAMBDA_TIMEOUT,
            'MemorySize': DEFAULT_LAMBDA_MEMORY_SIZE
        }
        if config.environment_variables:
            properties['Environment'] = {
                'Variables': config.environment_variables
            }
        if config.lambda_timeout is not None:
            properties['Timeout'] = config.lambda_timeout
        if config.lambda_memory_size is not None:
            properties['MemorySize'] = config.lambda_memory_size
        if not config.manage_iam_role:
            properties['Role'] = config.iam_role_arn
        else:
            properties['Policies'] = [self._generate_iam_policy()]
        return {
            'Type': 'AWS::Serverless::Function',
            'Properties': properties,
        }

    def _generate_function_events(self, app):
        # type: (Chalice) -> Dict[str, Any]
        events = {}
        for methods in app.routes.values():
            for http_method, view in methods.items():
<<<<<<< HEAD
                mod_view_name = filter(str.isalnum, view.view_name)
=======
                mod_view_name = re.sub(r'[^A-Za-z0-9]+', '', view.view_name)
>>>>>>> fc1059f9
                key_name = ''.join([
                    mod_view_name, http_method.lower(),
                    hashlib.md5(
                        view.view_name.encode('utf-8')).hexdigest()[:4],
                ])
                events[key_name] = {
                    'Type': 'Api',
                    'Properties': {
                        'Path': view.uri_pattern,
                        'RestApiId': {'Ref': 'RestAPI'},
                        'Method': http_method.lower(),
                    }
                }
        return events

    def _generate_rest_api(self, app, api_gateway_stage):
        # type: (Chalice, str) -> Dict[str, Any]
        swagger_definition = self._swagger_generator.generate_swagger(app)
        properties = {
            'StageName': api_gateway_stage,
            'DefinitionBody': swagger_definition,
        }
        return {
            'Type': 'AWS::Serverless::Api',
            'Properties': properties,
        }

    def _generate_iam_policy(self):
        # type: () -> Dict[str, Any]
        return self._policy_generator.generate_policy_from_app_source()


class AppPackager(object):
    def __init__(self,
                 sam_templater,       # type: SAMTemplateGenerator
                 lambda_packager,     # type: LambdaDeploymentPackager
                 ):
        # type: (...) -> None
        self._sam_templater = sam_templater
        self._lambda_packaager = lambda_packager

    def _to_json(self, doc):
        # type: (Any) -> str
        return json.dumps(doc, indent=2, separators=(',', ': '))

    def package_app(self, config, outdir):
        # type: (Config, str) -> None
        # Deployment package
        zip_file = os.path.join(outdir, 'deployment.zip')
        self._lambda_packaager.create_deployment_package(
            config.project_dir, config.lambda_python_version, zip_file)

        # SAM template
        sam_template = self._sam_templater.generate_sam_template(
            config, './deployment.zip')
        if not os.path.isdir(outdir):
            os.makedirs(outdir)
        with open(os.path.join(outdir, 'sam.json'), 'w') as f:
            f.write(self._to_json(sam_template))<|MERGE_RESOLUTION|>--- conflicted
+++ resolved
@@ -151,11 +151,7 @@
         events = {}
         for methods in app.routes.values():
             for http_method, view in methods.items():
-<<<<<<< HEAD
-                mod_view_name = filter(str.isalnum, view.view_name)
-=======
                 mod_view_name = re.sub(r'[^A-Za-z0-9]+', '', view.view_name)
->>>>>>> fc1059f9
                 key_name = ''.join([
                     mod_view_name, http_method.lower(),
                     hashlib.md5(
