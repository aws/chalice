#!/usr/bin/env python
from setuptools import setup, find_packages


with open('README.rst') as readme_file:
    README = readme_file.read()


install_requires = [
    'click==6.6',
    'botocore>=1.4.8,<2.0.0',
    'virtualenv>=15.0.0,<16.0.0',
    'typing==3.5.3.0',
]

setup(
    name='chalice',
<<<<<<< HEAD
    version='0.5.2',
=======
    version='0.6.0',
>>>>>>> f4db3738
    description="Microframework",
    long_description=README,
    author="James Saryerwinnie",
    author_email='js@jamesls.com',
    url='https://github.com/jamesls/chalice',
    python_requires=">=2.7,<3",
    packages=find_packages(exclude=['tests']),
    install_requires=install_requires,
    license="Apache License 2.0",
    package_data={'chalice': ['*.json']},
    include_package_data=True,
    zip_safe=False,
    keywords='chalice',
    entry_points={
        'console_scripts': [
            'chalice = chalice.cli:main',
        ]
    },
    classifiers=[
        'Development Status :: 2 - Pre-Alpha',
        'Intended Audience :: Developers',
        'License :: OSI Approved :: Apache Software License',
        'Natural Language :: English',
        "Programming Language :: Python :: 2",
        'Programming Language :: Python :: 2.7',
    ],
)<|MERGE_RESOLUTION|>--- conflicted
+++ resolved
@@ -15,11 +15,7 @@
 
 setup(
     name='chalice',
-<<<<<<< HEAD
-    version='0.5.2',
-=======
     version='0.6.0',
->>>>>>> f4db3738
     description="Microframework",
     long_description=README,
     author="James Saryerwinnie",
